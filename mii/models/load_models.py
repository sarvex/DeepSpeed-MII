'''
Copyright 2022 The Microsoft DeepSpeed Team
'''
import os
import mii
import torch
import deepspeed


def hf_provider(model_path, model_name, task_name, mii_config):
    local_rank = int(os.getenv('LOCAL_RANK', '0'))
    os.environ['TRANSFORMERS_CACHE'] = model_path
    from transformers import pipeline
<<<<<<< HEAD
    inference_pipeline = pipeline(task_name,
                                  model=model_name,
                                  device=local_rank,
                                  framework="pt")
    # inference_pipeline.model.eval()
    # inference_pipeline.model.half()
=======
    inference_pipeline = pipeline(task_name, model=model_name, device=local_rank)
    if mii_config.torch_dtype() == torch.half:
        inference_pipeline.model.half()
    return inference_pipeline


def eleutherai_provider(model_path, model_name, task_name, mii_config):
    world_size = int(os.getenv('WORLD_SIZE', '1'))
    from megatron.neox_pipeline import NeoXPipeline
    config = {
        "load": model_path,
        "vocab_file": os.path.join(model_path,
                                   "20B_tokenizer.json"),
        "model_parallel_size": world_size
    }
    return NeoXPipeline(config)


def load_models(task_name, model_name, model_path, ds_optimize, provider, mii_config):
    global generator
    world_size = int(os.getenv('WORLD_SIZE', '1'))

    #TODO: pass in mii_config to fetch dtype, training_mp_size, and other params

    if provider == mii.constants.ModelProvider.HUGGING_FACE:
        inference_pipeline = hf_provider(model_path, model_name, task_name, mii_config)
        training_mp_size = 1
        mpu = None
        args = None
    elif provider == mii.constants.ModelProvider.ELEUTHER_AI:
        assert mii_config.torch_dtype() == torch.half, "gpt-neox only support fp16"
        assert mii_config.enable_cuda_graph == False, "Provider EleutherAI not supported with Cuda Graphs"
        from megatron import mpu
        from argparse import Namespace
        inference_pipeline = eleutherai_provider(model_path,
                                                 model_name,
                                                 task_name,
                                                 mii_config)
        training_mp_size = 2
        args = inference_pipeline.neox_args
    else:
        raise ValueError(f"Unknown model provider {provider}")
>>>>>>> 07625efd

    if ds_optimize:
        inference_pipeline.model = deepspeed.init_inference(
            inference_pipeline.model,
            mp_size=world_size,
            training_mp_size=training_mp_size,
            mpu=mpu,
            dtype=mii_config.torch_dtype(),
            replace_with_kernel_inject=True,
            replace_method='auto',
<<<<<<< HEAD
            enable_cuda_graph=True)
=======
            enable_cuda_graph=mii_config.enable_cuda_graph,
            args=args)
>>>>>>> 07625efd

    return inference_pipeline<|MERGE_RESOLUTION|>--- conflicted
+++ resolved
@@ -11,14 +11,6 @@
     local_rank = int(os.getenv('LOCAL_RANK', '0'))
     os.environ['TRANSFORMERS_CACHE'] = model_path
     from transformers import pipeline
-<<<<<<< HEAD
-    inference_pipeline = pipeline(task_name,
-                                  model=model_name,
-                                  device=local_rank,
-                                  framework="pt")
-    # inference_pipeline.model.eval()
-    # inference_pipeline.model.half()
-=======
     inference_pipeline = pipeline(task_name, model=model_name, device=local_rank)
     if mii_config.torch_dtype() == torch.half:
         inference_pipeline.model.half()
@@ -61,7 +53,6 @@
         args = inference_pipeline.neox_args
     else:
         raise ValueError(f"Unknown model provider {provider}")
->>>>>>> 07625efd
 
     if ds_optimize:
         inference_pipeline.model = deepspeed.init_inference(
@@ -72,11 +63,7 @@
             dtype=mii_config.torch_dtype(),
             replace_with_kernel_inject=True,
             replace_method='auto',
-<<<<<<< HEAD
-            enable_cuda_graph=True)
-=======
             enable_cuda_graph=mii_config.enable_cuda_graph,
             args=args)
->>>>>>> 07625efd
 
     return inference_pipeline