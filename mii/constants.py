--- conflicted
+++ resolved
@@ -33,9 +33,6 @@
 CONVERSATIONAL_NAME = 'conversational'
 
 SUPPORTED_MODEL_TYPES = ['roberta', 'gpt2', 'bert', 'gpt_neo', 'gptj']
-<<<<<<< HEAD
-SUPPORTED_TASKS = [TEXT_GENERATION_NAME, TEXT_CLASSIFICATION_NAME, QUESTION_ANSWERING_NAME, FILL_MASK_NAME, TOKEN_CLASSIFICATION_NAME, CONVERSATIONAL_NAME]
-=======
 SUPPORTED_TASKS = [
     TEXT_GENERATION_NAME,
     TEXT_CLASSIFICATION_NAME,
@@ -44,7 +41,6 @@
     TOKEN_CLASSIFICATION_NAME,
     CONVERSATIONAL_NAME
 ]
->>>>>>> e65ecac6
 
 MODEL_NAME_KEY = 'model_name'
 TASK_NAME_KEY = 'task_name'
